import os
<<<<<<< HEAD
import re
import sys
=======
import io
>>>>>>> 2fbd3068
import shutil
import string
import tempfile
import sysconfig
import distutils.file_util
import traceback
import contextlib
import hashlib

import setuptools
import setuptools.command.build_ext
import pybind11

@contextlib.contextmanager
def stdchannel_redirected(stdchannel):
    """
    Redirects stdout or stderr to a StringIO object. As of python 3.4, there is a
    standard library contextmanager for this, but backwards compatibility!
    """
    try:
        s = io.StringIO()
        old = getattr(sys, stdchannel)
        setattr(sys, stdchannel, s)
        yield s
    finally:
        setattr(sys, stdchannel, old)

quiet = True
should_force_rebuild = False
file_exts = ['.cpp', '.c']

def set_quiet(to):
    global quiet
    quiet = to

def force_rebuild():
    global should_force_rebuild
    should_force_rebuild = True

def quiet_print(*args, **kwargs):
    global quiet
    if not quiet:
        print(*args, **kwargs)

def find_file_in_folders(filename, paths):
    for d in paths:
        if not os.path.exists(d):
            continue

        if os.path.isfile(d):
            continue

        for f in os.listdir(d):
            if f == filename:
                return os.path.join(d, f)
    return None

# I use .${filename}.cppimporthash as the checksum file for each module.
def get_checksum_filepath(filepath):
    return os.path.join(
        os.path.dirname(filepath),
        '.' + os.path.basename(filepath) + '.cppimporthash'
    )

def extract_includes(filepath):
    lines = open(filepath, 'r').read()
    regex = '\"(.+?)\"'
    includes = []
    for l in lines.split('\n'):
        if l.startswith('#include'):
            m = re.findall(regex, l)
            if len(m) > 0:
                assert(len(m) == 1)
                includes.append(m[0])
    return includes

def calc_cur_checksum(filepath):
    text = open(filepath, 'r').read().encode('utf-8')

    include_files = extract_includes(filepath)
    user_include_dirs = get_user_include_dirs(filepath)
    for f in include_files:
        inc_filepath = find_file_in_folders(f, user_include_dirs)
        text += open(inc_filepath, 'r').read().encode('utf-8')
    return hashlib.md5(text).hexdigest()

# Use a checksum to see if the file has been changed since the last compilation
def checksum_match(filepath):
    checksum_filepath = get_checksum_filepath(filepath)

    cur_checksum = calc_cur_checksum(filepath)

    if os.path.exists(checksum_filepath):
        saved_checksum = open(checksum_filepath, 'r').read()
        if saved_checksum == cur_checksum:
            return True, (checksum_filepath, cur_checksum)
    return False, (checksum_filepath, cur_checksum)

# Subclass setuptools Extension to add a parameter specifying where the shared
# library should be placed after being compiled
class ImportCppExt(setuptools.Extension):
    def __init__(self, libdest, *args, **kwargs):
        self.libdest = libdest
        setuptools.Extension.__init__(self, *args, **kwargs)

# Subclass setuptools build_ext to put the compiled shared library in the
# appropriate place in the source tree.
class BuildImportCppExt(setuptools.command.build_ext.build_ext):
    def copy_extensions_to_source(self):
        for ext in self.extensions:
            fullname = self.get_ext_fullname(ext.name)
            filename = self.get_ext_filename(fullname)
            src_filename = os.path.join(self.build_lib, filename)
            dest_filename = os.path.join(ext.libdest, os.path.basename(filename))

            distutils.file_util.copy_file(
                src_filename, dest_filename,
                verbose = self.verbose, dry_run = self.dry_run
            )

def get_module_name(full_module_name):
    return full_module_name.split('.')[-1]

def get_ext_dir(filepath):
    return os.path.dirname(filepath)

def get_user_include_dirs(filepath):
    return [
        get_ext_dir(filepath)
    ]

def extract_config_script(filepath):
    lines = open(filepath, 'r').read().split('\n')
    config_match = [i for i in range(len(lines)) if lines[i]]
    first_line = None
    for i in range(len(lines)):
        if lines[i].startswith('/* cppimport'):
            first_line = i
            break
    if first_line is not None:
        last_line = None
        for i in range(first_line, len(lines)):
            if lines[i].startswith('*/'):
                last_line = i
        assert(last_line is not None)
        print(first_line, last_line)
        code = lines[(first_line + 1):last_line]
        return '\n'.join(code)
    return None

def run_config_script(filepath):
    cfg_script = extract_config_script(filepath)
    if cfg_script is None:
        return dict()

    data = dict()
    data['config'] = ''
    exec(cfg_script, data)
    return data

def form_config(cfg_globals):
    cfg = dict()
    cfg['compiler_args'] = cfg_globals.get('compiler_args', [])
    cfg['linker_args'] = cfg_globals.get('linker_args', [])
    return cfg

def build_module(full_module_name, filepath):
    build_path = tempfile.mkdtemp()

    cfg_globals = run_config_script(filepath)
    cfg = form_config(cfg_globals)

    system_include_dirs = [
        pybind11.get_include(),
        pybind11.get_include(True)
    ]

    ext = ImportCppExt(
        get_ext_dir(filepath),
        full_module_name,
        sources = [filepath],
        include_dirs = system_include_dirs + get_user_include_dirs(filepath),
        extra_compile_args = cfg['compiler_args'],
        extra_link_args = cfg['linker_args']
    )

    args = ['build_ext', '--inplace']
    args.append('--build-temp=' + build_path)
    args.append('--build-lib=' + build_path)

    if quiet:
        args.append('-q')
    else:
        args.append('-v')

    setuptools_args = dict(
        name = full_module_name,
        ext_modules = [ext],
        script_args = args,
        cmdclass = {
            'build_ext': BuildImportCppExt
        }
    )

    if quiet:
        with stdchannel_redirected(sys.stdout, os.devnull):
            with stdchannel_redirected(sys.stderr, os.devnull):
                setuptools.setup(**setuptools_args)
        # f = io.StringIO()
        # with redirect_stdout(f):
        #     with redirect_stderr(f):
        #         try:
        #             setuptools.setup(**setuptools_args)
        #         except:
        #             print(f)
    else:
        setuptools.setup(**setuptools_args)

    shutil.rmtree(build_path)

def get_extension_suffix():
    ext_suffix = sysconfig.get_config_var('EXT_SUFFIX')
    if ext_suffix is None:
        ext_suffix = sysconfig.get_config_var('SO')
    return ext_suffix

def if_bad_checksum_build(full_module_name, filepath):
    ext_name = get_module_name(full_module_name) + get_extension_suffix()
    ext_path = os.path.join(get_ext_dir(filepath), ext_name)

    checksum_good, checksum_save = checksum_match(filepath)

    use_existing_extension = not should_force_rebuild and \
        checksum_good and \
        os.path.exists(ext_path)

    if use_existing_extension:
        quiet_print("Matching checksum for " + filepath + " --> not compiling")
    else:
        quiet_print("Compiling " + filepath)
        build_module(full_module_name, filepath)
        open(checksum_save[0], 'w').write(checksum_save[1])

def find_matching_path_dirs(moduledir):
    if moduledir is '':
        return sys.path

    ds = []
    for dir in sys.path:
        test_path = os.path.join(dir, moduledir)
        if os.path.exists(test_path) and os.path.isdir(test_path):
            ds.append(test_path)
    return ds

def find_module_cpppath(modulename):
    modulepath_without_ext = modulename.replace('.', os.sep)
    moduledir = os.path.dirname(modulepath_without_ext + '.throwaway')
    matching_dirs = find_matching_path_dirs(moduledir)
    matching_dirs = [os.getcwd() if d == '' else d for d in matching_dirs]

    for ext in file_exts:
        modulefilename = os.path.basename(modulepath_without_ext + ext)
        outfilename = find_file_in_folders(modulefilename, matching_dirs)
        if outfilename is not None:
            return outfilename

    return None

class CppFinder(object):
    def __init__(self):
        pass

    def find_module(self, fullname, path = None):
        # Search through sys.path to find a C++ file that matches the module
        filepath = find_module_cpppath(fullname)

        if filepath is None or not os.path.exists(filepath):
            return

        try:
            if_bad_checksum_build(fullname, filepath)
        except Exception as e:
            print(traceback.format_exc())

# Add the import hook.
sys.meta_path.insert(0, CppFinder())<|MERGE_RESOLUTION|>--- conflicted
+++ resolved
@@ -1,10 +1,7 @@
 import os
-<<<<<<< HEAD
+import io
 import re
 import sys
-=======
-import io
->>>>>>> 2fbd3068
 import shutil
 import string
 import tempfile
@@ -210,16 +207,9 @@
     )
 
     if quiet:
-        with stdchannel_redirected(sys.stdout, os.devnull):
-            with stdchannel_redirected(sys.stderr, os.devnull):
+        with stdchannel_redirected("stdout"):
+            with stdchannel_redirected("stderr"):
                 setuptools.setup(**setuptools_args)
-        # f = io.StringIO()
-        # with redirect_stdout(f):
-        #     with redirect_stderr(f):
-        #         try:
-        #             setuptools.setup(**setuptools_args)
-        #         except:
-        #             print(f)
     else:
         setuptools.setup(**setuptools_args)
 
